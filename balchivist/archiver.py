--- conflicted
+++ resolved
@@ -37,26 +37,11 @@
         - verbose (boolean): Whether or not to provide more verbosity.
         """
         self.retries = retries
-<<<<<<< HEAD
         self.identifier = identifier
         self.debug = debug
         self.verbose = verbose
         self.common = common.BALCommon(debug=debug, verbose=verbose)
-=======
-        tries = 0
-        while tries < self.retries:
-            try:
-                self.IAItem = internetarchive.get_item(identifier)
-                break
-            except:
-                tries += 1
-                if (tries == self.retries):
-                    return None
-                    break
-                else:
-                    time.sleep(60*tries)
-
->>>>>>> b5402c6b
+
         # Files that are present by default in all Internet Archive items
         self.defaultFiles = [
             '%s_archive.torrent' % (identifier),
